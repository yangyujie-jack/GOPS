#  Copyright (c). All Rights Reserved.
#  General Optimal control Problem Solver (GOPS)
#  Intelligent Driving Lab(iDLab), Tsinghua University
#
#  Creator: iDLab
#  Description: Vehicle 3DOF Model
#  Update Date: 2021-05-55, Congsheng Zhang: create environment
#  Update Date: 2022-04-20, Jiaxin Gao: modify veh3dof model


import math
import warnings
import numpy as np
import torch
import copy
from gym.wrappers.time_limit import TimeLimit
import gym

class Veh3dofcontiModel(torch.nn.Module):
    def __init__(self):
        super().__init__()
        """
        you need to define parameters here
        """
        self.vehicle_dynamics = VehicleDynamics()
        self.obs_scale = [1., 1., 2., 1., 2.4, 1/1200]
        self.base_frequency = 10.
        self.expected_vs = 20.
        self.obses = None
        self.actions = None
        self.veh_states = None

    def reset(self, obses):
        self.obses = obses
        self.actions = None
        self.veh_states = self._get_state(self.obses)

    def _get_obs(self, veh_states):
        v_xs, v_ys, rs, delta_ys, delta_phis, xs = veh_states[:, 0], veh_states[:, 1], veh_states[:, 2], \
                                                   veh_states[:, 3], veh_states[:, 4], veh_states[:, 5]
        lists_to_stack = [v_xs-self.expected_vs, v_ys, rs, delta_ys, delta_phis, xs]
        return torch.stack(lists_to_stack, 1)

    def _get_state(self, obses):
        delta_v_xs, v_ys, rs, delta_ys, delta_phis, xs = obses[:, 0], obses[:, 1], obses[:, 2], \
                                                         obses[:, 3], obses[:, 4], obses[:, 5]
        lists_to_stack = [delta_v_xs + self.expected_vs, v_ys, rs, delta_ys, delta_phis, xs]
        return torch.stack(lists_to_stack, 1)

    def forward(self, actions: torch.Tensor):
        steer_norm, a_xs_norm = actions[:, 0], actions[:, 1]
        actions = torch.stack([steer_norm * 1.2 * np.pi / 9, a_xs_norm * 3.], 1)
        self.actions = actions
<<<<<<< HEAD
        self.veh_states, _ = self.vehicle_dynamics.prediction(self.veh_states, actions,
                                                              self.base_frequency)
=======

        self.veh_states, _ = self.vehicle_dynamics.prediction(self.veh_states, actions,
                                                              self.base_frequency)

>>>>>>> b67f186b
        rewards = self.vehicle_dynamics.compute_rewards(self.veh_states, actions)
        v_xs, v_ys, rs, delta_ys, delta_phis, xs = self.veh_states[:, 0], self.veh_states[:, 1], self.veh_states[:, 2], \
                                                   self.veh_states[:, 3], self.veh_states[:, 4], self.veh_states[:, 5]
        v_xs = clip_by_tensor(v_xs, 1, 35)
        delta_phis = torch.where(delta_phis > np.pi, delta_phis - 2 * np.pi, delta_phis)
        delta_phis = torch.where(delta_phis <= -np.pi, delta_phis + 2 * np.pi, delta_phis)

        self.veh_states = torch.stack([v_xs, v_ys, rs, delta_ys, delta_phis, xs], 1)
        self.obses = self._get_obs(self.veh_states)

        mask = True
        return self.scale_obs(self.obses), rewards, mask, {"constraint": None}

    def scale_obs(self, obs: torch.Tensor):
        v_xs, v_ys, rs, delta_ys, delta_phis, xs = obs[:, 0], obs[:, 1], obs[:, 2], \
                                                   obs[:, 3], obs[:, 4], obs[:, 5]
        lists_to_stack = [v_xs * self.obs_scale[0], v_ys * self.obs_scale[1], rs * self.obs_scale[2],
                          delta_ys * self.obs_scale[3], delta_phis * self.obs_scale[4], xs * self.obs_scale[5]]
        return torch.stack(lists_to_stack, 1)

    def unscale_obs(self, obs: torch.Tensor):
        v_xs, v_ys, rs, delta_ys, delta_phis, xs = obs[:, 0], obs[:, 1], obs[:, 2], \
                                                   obs[:, 3], obs[:, 4], obs[:, 5]
        lists_to_stack = [v_xs / self.obs_scale[0], v_ys / self.obs_scale[1], rs / self.obs_scale[2],
                          delta_ys / self.obs_scale[3], delta_phis / self.obs_scale[4], xs / self.obs_scale[5]]
        return torch.stack(lists_to_stack, 1)

    def forward_n_step(self, obs: torch.Tensor, func, n, done):
        done_list = []
        next_obs_list = []
        v_pi = torch.zeros((obs.shape[0],))
        self.reset(self.unscale_obs(obs))
        for step in range(n):
            action = func(obs)
            obs, reward, done, constraint = self.forward(action)
            v_pi = v_pi + reward
            next_obs_list.append(obs)
            done_list.append(done)

        return next_obs_list, v_pi, done_list


class VehicleDynamics(object):
    def __init__(self):
        self.vehicle_params = dict(C_f=-128915.5,  # front wheel cornering stiffness [N/rad]
                                   C_r=-85943.6,  # rear wheel cornering stiffness [N/rad]
                                   a=1.06,  # distance from CG to front axle [m]
                                   b=1.85,  # distance from CG to rear axle [m]
                                   mass=1412.,  # mass [kg]
                                   I_z=1536.7,  # Polar moment of inertia at CG [kg*m^2]
                                   miu=1.0,  # tire-road friction coefficient
                                   g=9.81,  # acceleration of gravity [m/s^2]
                                   u=20
                                   )
        a, b, mass, g = self.vehicle_params['a'], self.vehicle_params['b'], \
                        self.vehicle_params['mass'], self.vehicle_params['g']
        F_zf, F_zr = b * mass * g / (a + b), a * mass * g / (a + b)
        self.vehicle_params.update(dict(F_zf=F_zf,
                                        F_zr=F_zr))
        self.expected_vs = 20.
        self.path = ReferencePath()

    def f_xu(self, states, actions, tau):
        v_x, v_y, r, delta_y, delta_phi, x = states[:, 0], states[:, 1], states[:, 2], \
                                             states[:, 3], states[:, 4], states[:, 5]
        steer, a_x = actions[:, 0], actions[:, 1]
        C_f = torch.tensor(self.vehicle_params['C_f'], dtype=torch.float32)
        C_r = torch.tensor(self.vehicle_params['C_r'], dtype=torch.float32)
        a = torch.tensor(self.vehicle_params['a'], dtype=torch.float32)
        b = torch.tensor(self.vehicle_params['b'], dtype=torch.float32)
        mass = torch.tensor(self.vehicle_params['mass'], dtype=torch.float32)
        I_z = torch.tensor(self.vehicle_params['I_z'], dtype=torch.float32)
        miu = torch.tensor(self.vehicle_params['miu'], dtype=torch.float32)
        g = torch.tensor(self.vehicle_params['g'], dtype=torch.float32)
        F_zf, F_zr = b * mass * g / (a + b), a * mass * g / (a + b)
        F_xf = torch.where(a_x < 0, mass * a_x / 2, torch.zeros_like(a_x))
        F_xr = torch.where(a_x < 0, mass * a_x / 2, mass * a_x)
        miu_f = torch.sqrt(torch.square(miu * F_zf) - torch.square(F_xf)) / F_zf
        miu_r = torch.sqrt(torch.square(miu * F_zr) - torch.square(F_xr)) / F_zr
        alpha_f = torch.atan((v_y + a * r) / v_x) - steer
        alpha_r = torch.atan((v_y - b * r) / v_x)
        next_state = [v_x + tau * (a_x + v_y * r),
                      (mass * v_y * v_x + tau * (
                                  a * C_f - b * C_r) * r - tau * C_f * steer * v_x - tau * mass * torch.square(
                          v_x) * r) / (mass * v_x - tau * (C_f + C_r)),
                      (-I_z * r * v_x - tau * (a * C_f - b * C_r) * v_y + tau * a * C_f * steer * v_x) / (
                                  tau * (torch.square(a) * C_f + torch.square(b) * C_r) - I_z * v_x),
                      delta_y + tau * (v_x * torch.sin(delta_phi) + v_y * torch.cos(delta_phi)),
                      delta_phi + tau * r,
                      x + tau * (v_x * torch.cos(delta_phi) - v_y * torch.sin(delta_phi)),
                      ]
        alpha_f_bounds, alpha_r_bounds = 3 * miu_f * F_zf / C_f, 3 * miu_r * F_zr / C_r
        r_bounds = miu_r * g / torch.abs(v_x)
        return torch.stack(next_state, 1), \
               torch.stack([alpha_f, alpha_r, next_state[2], alpha_f_bounds, alpha_r_bounds, r_bounds], 1)

    def prediction(self, x_1, u_1, frequency):
        x_next, next_params = self.f_xu(x_1, u_1, 1 / frequency)
        return x_next, next_params

    def simulation(self, states, full_states, actions, base_freq):

        states, others = self.prediction(states, actions, base_freq)
        states = states.numpy()
        others = others.numpy()
        states[:, 0] = np.clip(states[:, 0], 1, 35)
        v_xs, v_ys, rs, phis = full_states[:, 0], full_states[:, 1], full_states[:, 2], full_states[:, 4]
        full_states[:, 4] += rs / base_freq
        full_states[:, 3] += (v_xs * np.sin(phis) + v_ys * np.cos(phis)) / base_freq
        full_states[:, -1] += (v_xs * np.cos(phis) - v_ys * np.sin(phis)) / base_freq
        full_states[:, 0:3] = states[:, 0:3].copy()
        path_y, path_phi = self.path.compute_path_y(full_states[:, -1]), \
                           self.path.compute_path_phi(full_states[:, -1])
        states[:, 4] = full_states[:, 4] - path_phi
        states[:, 3] = full_states[:, 3] - path_y
        full_states[:, 4][full_states[:, 4] > np.pi] -= 2 * np.pi
        full_states[:, 4][full_states[:, 4] <= -np.pi] += 2 * np.pi
        full_states[:, -1][full_states[:, -1] > self.path.period] -= self.path.period
        full_states[:, -1][full_states[:, -1] <= 0] += self.path.period
        states[:, -1] = full_states[:, -1]
        states[:, 4][states[:, 4] > np.pi] -= 2 * np.pi
        states[:, 4][states[:, 4] <= -np.pi] += 2 * np.pi

        return states, full_states, others

    def compute_rewards(self, states, actions):  # obses and actions are tensors

        v_xs, v_ys, rs, delta_ys, delta_phis, xs = states[:, 0], states[:, 1], states[:, 2], \
                                                   states[:, 3], states[:, 4], states[:, 5]
        steers, a_xs = actions[:, 0], actions[:, 1]
        devi_v = -torch.square(v_xs - self.expected_vs)
        devi_y = -torch.square(delta_ys)
        devi_phi = -torch.square(delta_phis)
        punish_yaw_rate = -torch.square(rs)
        punish_steer = -torch.square(steers)
        punish_a_x = -torch.square(a_xs)

        rewards = 0.1 * devi_v + 0.4 * devi_y + 1 * devi_phi + 0.2 * punish_yaw_rate + \
                  0.5 * punish_steer + 0.5 * punish_a_x

        return rewards


class ReferencePath(object):
    def __init__(self):
        self.curve_list = [(7.5, 200, 0.), (2.5, 300., 0.), (-5., 400., 0.)]
        self.period = 1200.

    def compute_path_y(self, x):
        y = np.zeros_like(x, dtype=np.float32)
        for curve in self.curve_list:
            magnitude, T, shift = curve
            y += magnitude * np.sin((x - shift) * 2 * np.pi / T)
        return y

    def compute_path_phi(self, x):
        deriv = np.zeros_like(x, dtype=np.float32)
        for curve in self.curve_list:
            magnitude, T, shift = curve
            deriv += magnitude * 2 * np.pi / T * np.cos(
                (x - shift) * 2 * np.pi / T)
        return np.arctan(deriv)

    def compute_y(self, x, delta_y):
        y_ref = self.compute_path_y(x)
        return delta_y + y_ref

    def compute_delta_y(self, x, y):
        y_ref = self.compute_path_y(x)
        return y - y_ref

    def compute_phi(self, x, delta_phi):
        phi_ref = self.compute_path_phi(x)
        phi = delta_phi + phi_ref
        phi[phi > np.pi] -= 2 * np.pi
        phi[phi <= -np.pi] += 2 * np.pi
        return phi

    def compute_delta_phi(self, x, phi):
        phi_ref = self.compute_path_phi(x)
        delta_phi = phi - phi_ref
        delta_phi[delta_phi > np.pi] -= 2 * np.pi
        delta_phi[delta_phi <= -np.pi] += 2 * np.pi
        return delta_phi


def env_model_creator(**kwargs):
    """
    make env model `pyth_veh3dofconti`
    """

    return Veh3dofcontiModel()


def clip_by_tensor(t, t_min, t_max):
    """
    clip_by_tensor
    :param t: tensor
    :param t_min: min
    :param t_max: max
    :return: cliped tensor
    """
    result = (t >= t_min) * t + (t < t_min) * t_min
    result = (result <= t_max) * result + (result > t_max) * t_max
    return result<|MERGE_RESOLUTION|>--- conflicted
+++ resolved
@@ -51,15 +51,8 @@
         steer_norm, a_xs_norm = actions[:, 0], actions[:, 1]
         actions = torch.stack([steer_norm * 1.2 * np.pi / 9, a_xs_norm * 3.], 1)
         self.actions = actions
-<<<<<<< HEAD
         self.veh_states, _ = self.vehicle_dynamics.prediction(self.veh_states, actions,
                                                               self.base_frequency)
-=======
-
-        self.veh_states, _ = self.vehicle_dynamics.prediction(self.veh_states, actions,
-                                                              self.base_frequency)
-
->>>>>>> b67f186b
         rewards = self.vehicle_dynamics.compute_rewards(self.veh_states, actions)
         v_xs, v_ys, rs, delta_ys, delta_phis, xs = self.veh_states[:, 0], self.veh_states[:, 1], self.veh_states[:, 2], \
                                                    self.veh_states[:, 3], self.veh_states[:, 4], self.veh_states[:, 5]
