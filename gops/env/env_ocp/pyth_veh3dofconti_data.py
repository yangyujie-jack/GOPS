#  Copyright (c). All Rights Reserved.
#  General Optimal control Problem Solver (GOPS)
#  Intelligent Driving Lab(iDLab), Tsinghua University
#
#  Creator: iDLab
#  Description: Vehicle 3DOF Model
#  Update Date: 2021-05-55, Congsheng Zhang: create environment


import gym
from gym.utils import seeding
import numpy as np
from gym.wrappers.time_limit import TimeLimit


class VehicleDynamics(object):
    def __init__(self, **kwargs):
        self.vehicle_params = dict(k_f=-128915.5,  # front wheel cornering stiffness [N/rad]
                                   k_r=-85943.6,  # rear wheel cornering stiffness [N/rad]
                                   l_f=1.06,  # distance from CG to front axle [m]
                                   l_r=1.85,  # distance from CG to rear axle [m]
                                   m=1412.,  # mass [kg]
                                   I_z=1536.7,  # Polar moment of inertia at CG [kg*m^2]
                                   miu=1.0,  # tire-road friction coefficient
                                   g=9.81,  # acceleration of gravity [m/s^2]
                                   u=10.)
        l_f, l_r, mass, g = self.vehicle_params['l_f'], self.vehicle_params['l_r'], \
                        self.vehicle_params['m'], self.vehicle_params['g']
        F_zf, F_zr = l_r * mass * g / (l_f + l_r), l_f * mass * g / (l_f + l_r)
        self.vehicle_params.update(dict(F_zf=F_zf,
                                        F_zr=F_zr))
        self.expected_vs = 10.
        self.pre_horizon = kwargs["pre_horizon"]

    def compute_path_x(self, t, num):
        x = np.zeros_like(t)
        if num == 0:
            x = 10 * t + np.cos(2 * np.pi * t / 6)
        elif num == 1:
            x = self.vehicle_params['u'] * t
        return x

    def compute_path_y(self, t, num):
        y = np.zeros_like(t)
        if num == 0:
            y = 1.5 * np.sin(2 * np.pi * t / 10)
        elif num == 1:
            if t <= 5:
                y = 0
            elif t <= 9:
                y = 0.875 * t - 4.375
            elif t <= 14:
                y = 3.5
            elif t <= 18:
                y = -0.875 * t + 15.75
            elif t > 18:
                y = 0
        return y

    def compute_path_phi(self, t, num):
        phi = np.zeros_like(t)
        if num == 0:
            phi = (1.5 * np.sin(2 * np.pi * (t + 0.001) / 10) - 1.5 * np.sin(2 * np.pi * t / 10)) \
                  / (10 * (t + 0.001) + np.cos(2 * np.pi * (t + 0.001) / 6) - 10 * t - np.cos(2 * np.pi * t / 6))
        elif num == 1:
            if t <= 5:
                phi = 0
            elif t <= 9:
                phi = ((0.875 * (t + 0.001) - 4.375) - (0.875 * t - 4.375)) \
                      / (self.vehicle_params['u'] * 0.001)
            elif t <= 14:
                phi = 0
            elif t <= 18:
                phi = ((-0.875 * (t + 0.001) + 15.75) - (-0.875 * t + 15.75)) \
                      / (self.vehicle_params['u'] * 0.001)
            elif t > 18:
                phi = 0

        return np.arctan(phi)

    def f_xu(self, states, actions, delta_t):
        x, y, phi, u, v, w = states[0], states[1], states[2], \
                                             states[3], states[4], states[5]
        steer, a_x = actions[0], actions[1]
        k_f = self.vehicle_params['k_f']
        k_r = self.vehicle_params['k_r']
        l_f = self.vehicle_params['l_f']
        l_r = self.vehicle_params['l_r']
        m = self.vehicle_params['m']
        I_z = self.vehicle_params['I_z']
        next_state = [x + delta_t * (u * np.cos(phi) - v * np.sin(phi)),
                      y + delta_t * (u * np.sin(phi) + v * np.cos(phi)),
                      phi + delta_t * w,
                      u + delta_t * a_x,
                      (m * v * u + delta_t * (
                                  l_f * k_f - l_r * k_r) * w - delta_t * k_f * steer * u - delta_t * m * np.square(
                          u) * w) / (m * u - delta_t * (k_f + k_r)),
                      (I_z * w * u + delta_t * (l_f * k_f - l_r * k_r) * v - delta_t * l_f * k_f * steer * u) / (
                                  I_z * u - delta_t * (np.square(l_f) * k_f + np.square(l_r) * k_r))
                      ]
        return next_state

    def prediction(self, x_1, u_1, frequency):
        x_next = self.f_xu(x_1, u_1, 1 / frequency)
        return x_next

    def simulation(self, states, actions, base_freq, ref_num, t):
        state_next = self.prediction(states, actions, base_freq)
        x, y, phi, u, v, w = state_next[0], state_next[1], state_next[2], state_next[3], state_next[4], state_next[5]
        path_x, path_y, path_phi = self.compute_path_x(t, ref_num), \
                                   self.compute_path_y(t, ref_num), \
                           self.compute_path_phi(t, ref_num)
        obs = np.array([x - path_x, y - path_y, phi - path_phi, u, v, w], dtype=np.float32)
        for i in range(self.pre_horizon):
            ref_x = self.compute_path_x(t + (i + 1) / base_freq, ref_num)
            ref_y = self.compute_path_y(t + (i + 1) / base_freq, ref_num)
            ref_phi = self.compute_path_phi(t + (i + 1) / base_freq, ref_num)
            ref_obs = np.array([x - ref_x, y - ref_y, phi - ref_phi], dtype=np.float32)
            obs = np.hstack((obs, ref_obs))

        if state_next[2] > np.pi:
            state_next[2] -= 2 * np.pi
        if state_next[2] <= -np.pi:
            state_next[2] += 2 * np.pi

        return state_next, obs

    def compute_rewards(self, obs, actions):  # obses and actions are tensors
        delta_x, delta_y, delta_phi, u, v, w = obs[0], obs[1], obs[2], \
                                                   obs[3], obs[4], obs[5]
        steers, a_xs = actions[0], actions[1]
        devi_y = -np.square(delta_y)
        devi_phi = -np.square(delta_phi)
        punish_yaw_rate = -np.square(w)
        punish_steer = -np.square(steers)
        punish_a_x = -np.square(a_xs)
        punish_x = -np.square(delta_x)
        rewards = 0.1 * devi_y + 0.05 * devi_phi + 0.05 * punish_yaw_rate + \
                  0.05 * punish_steer + 0.01 * punish_a_x + 0.01 * punish_x

        return rewards


class SimuVeh3dofconti(gym.Env,):
    def __init__(self, **kwargs):
        self.is_adversary = kwargs.get("is_adversary", False)
        self.is_constraint = kwargs.get("is_constraint", False)
        self.pre_horizon = kwargs["pre_horizon"]
        self.vehicle_dynamics = VehicleDynamics(**kwargs)
        self.base_frequency = 10
        self.observation_space = gym.spaces.Box(
            low=np.array([-np.inf] * (36)),
            high=np.array([np.inf] * (36)),
            dtype=np.float32)
        self.action_space = gym.spaces.Box(low=np.array([-np.pi / 6, -3]),
                                           high=np.array([np.pi / 6, 3]),
                                           dtype=np.float32)

        self.train_space = kwargs.get("train_space", None)
        if self.train_space is None:
            # Initial range of [delta_x, delta_y, delta_phi, delta_u, v, w]
            init_high = np.array([6, 3, np.pi / 3, 5, self.expected_vs * 0.45, 0.9], dtype=np.float32)
            init_low = -init_high
            self.train_space = gym.spaces.Box(low=init_low, high=init_high)
        self.work_space = kwargs.get("work_space", None)
        if self.work_space is None:
            self.work_space = self.train_space

        self.obs = None
        self.state = None
        self.state_dim = 6
        self.ref_num = None
        self.t = None
        self.info_dict = {
            "state": {"shape": self.state_dim, "dtype": np.float32},
            "ref_num": {"shape": (), "dtype": np.uint8},
            "t": {"shape": (), "dtype": np.float32},
        }
        self.seed()

    @property
    def additional_info(self):
        return self.info_dict

    def seed(self, seed=None):
        self.np_random, seed = seeding.np_random(seed)
        return [seed]

    def reset(self, init_state=None, t=None, ref_num=None):
        init_y = None
        init_phi = None
        init_u = None
        init_v = None
        init_w = None
        init_x = None
        obs = None
<<<<<<< HEAD
        if (init_state is None) & (t is None) & (ref_num is None):
=======
        if (init_state == None) & (t == None) & (ref_num == None):
            obs = self.np_random.uniform(low=self.train_space.low, high=self.train_space.high)
>>>>>>> ebfb0a30
            flag = [0, 1]
            self.ref_num = self.np_random.choice(flag)
            t = 20. * self.np_random.uniform(low=0., high=1.)
            # self.ref_num = 1
            # t = 0
            self.t = t
<<<<<<< HEAD
            path_x = self.vehicle_dynamics.compute_path_x(t, self.ref_num)
            init_delta_x = self.np_random.normal(0, 2)
            init_x = path_x + init_delta_x
            init_delta_y = self.np_random.normal(0, 0.3)
            init_y = self.vehicle_dynamics.compute_path_y(t, self.ref_num) + init_delta_y
            init_delta_phi = self.np_random.normal(0, np.pi / 9)
            init_phi = self.vehicle_dynamics.compute_path_phi(t, self.ref_num) + init_delta_phi
            beta = self.np_random.normal(0, 0.15)
            init_u = self.np_random.uniform(low=5., high=15.)
            init_v = init_u * np.tan(beta)
            init_w = self.np_random.normal(0, 0.3)
            obs = np.array([init_delta_x, init_delta_y, init_delta_phi, init_u, init_v, init_w], dtype=np.float32)
        elif (init_state is not None) & (t is not None) & (ref_num is not None):
            self.ref_num = ref_num
=======
            init_x = self.vehicle_dynamics.path.compute_path_x(t, self.ref_num) + obs[0]
            init_y = self.vehicle_dynamics.path.compute_path_y(t, self.ref_num) + obs[1]
            init_delta_phi = self.np_random.normal(0, np.pi / 9)
            init_phi = self.vehicle_dynamics.path.compute_path_phi(t, self.ref_num) + obs[2]
            init_u = self.expected_vs + obs[3]
            init_v = obs[4]
            init_w = obs[5]
        elif (init_state != None) & (t != None) & (ref_num != None):
            flag = [0, 1]
            self.ref_num = self.np_random.choice(flag)
>>>>>>> ebfb0a30
            self.t = t
            init_x, init_y, init_phi, init_u, init_v, init_w = init_state[0], init_state[1], init_state[2], init_state[3], init_state[4], init_state[5]
            init_delta_x = self.vehicle_dynamics.compute_path_x(t, self.ref_num) - init_x
            init_delta_y = self.vehicle_dynamics.compute_path_y(t, self.ref_num) - init_y
            init_delta_phi = self.vehicle_dynamics.compute_path_phi(t, self.ref_num) + init_phi
            obs = np.array([init_delta_x, init_delta_y, init_delta_phi, init_u, init_v, init_w], dtype=np.float32)
        else:
            print("reset error")

        for i in range(self.pre_horizon):
            ref_x = self.vehicle_dynamics.compute_path_x(t + (i + 1) / self.base_frequency, self.ref_num)
            ref_y = self.vehicle_dynamics.compute_path_y(t + (i + 1) / self.base_frequency, self.ref_num)
            ref_phi = self.vehicle_dynamics.compute_path_phi(t + (i + 1) / self.base_frequency, self.ref_num)
            ref_obs = np.array([init_x - ref_x, init_y - ref_y, init_phi - ref_phi], dtype=np.float32)
            obs = np.hstack((obs, ref_obs))
        self.obs = obs
        self.state = np.array([init_x, init_y, init_phi, init_u, init_v, init_w], dtype=np.float32)
        return self.obs

    def step(self, action: np.ndarray, adv_action=None):  # think of action is in range [-1, 1]
        steer_norm, a_x_norm = action[0], action[1]
        action = np.stack([steer_norm, a_x_norm], 0)
        reward = self.vehicle_dynamics.compute_rewards(self.obs, action)
        self.t = self.t + 1.0 / self.base_frequency
        self.state, self.obs = self.vehicle_dynamics.simulation(self.state, action,
                                                                self.base_frequency, self.ref_num, self.t)
        self.done = self.judge_done(self.state, self.t)

        state = np.array(self.state, dtype=np.float32)
        x_ref = self.vehicle_dynamics.compute_path_x(self.t, self.ref_num)
        y_ref = self.vehicle_dynamics.compute_path_y(self.t, self.ref_num)
        phi_ref = self.vehicle_dynamics.compute_path_phi(self.t, self.ref_num)

        info = {
            "state": state,
            "t": self.t,
            "ref": [x_ref, y_ref, phi_ref, None, None, None],
            "ref_num": self.ref_num,
        }
        return self.obs, reward, self.done, info

    def judge_done(self, veh_state, t):
        x, y, phi, u, v, w = veh_state[0], veh_state[1], veh_state[2], \
                                                   veh_state[3], veh_state[4], veh_state[5]
        done = (np.abs(y - self.vehicle_dynamics.compute_path_y(t, self.ref_num)) > 2) |\
               (np.abs(phi - self.vehicle_dynamics.compute_path_phi(t, self.ref_num)) > np.pi / 4.) | \
               (np.abs(x - self.vehicle_dynamics.compute_path_x(t, self.ref_num)) > 5)
        return done

    def close(self):
        pass

    def render(self, mode='human'):
        pass


def env_creator(**kwargs):
    """
    make env `pyth_veh3dofconti`
    """
    return TimeLimit(SimuVeh3dofconti(**kwargs), 200)

if __name__ == "__main__":
    env = env_creator()
    env.seed()
    env.reset()
    for _ in range(100):
        action = env.action_space.sample()
        s, r, d, _ = env.step(action)
        print(s)
        # env.render()
        if d: env.reset()<|MERGE_RESOLUTION|>--- conflicted
+++ resolved
@@ -194,19 +194,12 @@
         init_w = None
         init_x = None
         obs = None
-<<<<<<< HEAD
-        if (init_state is None) & (t is None) & (ref_num is None):
-=======
         if (init_state == None) & (t == None) & (ref_num == None):
             obs = self.np_random.uniform(low=self.train_space.low, high=self.train_space.high)
->>>>>>> ebfb0a30
             flag = [0, 1]
             self.ref_num = self.np_random.choice(flag)
             t = 20. * self.np_random.uniform(low=0., high=1.)
-            # self.ref_num = 1
-            # t = 0
             self.t = t
-<<<<<<< HEAD
             path_x = self.vehicle_dynamics.compute_path_x(t, self.ref_num)
             init_delta_x = self.np_random.normal(0, 2)
             init_x = path_x + init_delta_x
@@ -221,18 +214,6 @@
             obs = np.array([init_delta_x, init_delta_y, init_delta_phi, init_u, init_v, init_w], dtype=np.float32)
         elif (init_state is not None) & (t is not None) & (ref_num is not None):
             self.ref_num = ref_num
-=======
-            init_x = self.vehicle_dynamics.path.compute_path_x(t, self.ref_num) + obs[0]
-            init_y = self.vehicle_dynamics.path.compute_path_y(t, self.ref_num) + obs[1]
-            init_delta_phi = self.np_random.normal(0, np.pi / 9)
-            init_phi = self.vehicle_dynamics.path.compute_path_phi(t, self.ref_num) + obs[2]
-            init_u = self.expected_vs + obs[3]
-            init_v = obs[4]
-            init_w = obs[5]
-        elif (init_state != None) & (t != None) & (ref_num != None):
-            flag = [0, 1]
-            self.ref_num = self.np_random.choice(flag)
->>>>>>> ebfb0a30
             self.t = t
             init_x, init_y, init_phi, init_u, init_v, init_w = init_state[0], init_state[1], init_state[2], init_state[3], init_state[4], init_state[5]
             init_delta_x = self.vehicle_dynamics.compute_path_x(t, self.ref_num) - init_x
