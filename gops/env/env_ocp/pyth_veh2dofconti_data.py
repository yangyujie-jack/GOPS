--- conflicted
+++ resolved
@@ -165,26 +165,6 @@
         self.np_random, seed = seeding.np_random(seed)
         return [seed]
 
-<<<<<<< HEAD
-    def reset(self, init_obs = None):
-        if init_obs == None:
-            t = 60. * self.np_random.uniform(low=0., high=1.)
-            init_x = self.expected_vs * t
-            init_delta_y = self.np_random.normal(0, 1)
-            init_y = self.vehicle_dynamics.path.compute_path_y(t) + init_delta_y
-            init_delta_phi = self.np_random.normal(0, np.pi / 9)
-            init_phi = self.vehicle_dynamics.path.compute_path_phi(t) + init_delta_phi
-            beta = self.np_random.normal(0, 0.15)
-            init_v_y = self.expected_vs * np.tan(beta)
-            init_r = self.np_random.normal(0, 0.3)
-            obs = np.array([init_v_y, init_r, init_delta_y, init_delta_phi], dtype=np.float32)
-        else:
-            init_v_y, init_r, init_y, init_phi, t = init_obs
-            init_delta_y = self.vehicle_dynamics.path.compute_path_y(t) - init_y
-            init_delta_phi = self.vehicle_dynamics.path.compute_path_phi(t) + init_phi
-            obs = np.array([init_v_y, init_r, init_delta_y, init_delta_phi], dtype=np.float32)
-
-=======
     def reset(self):
         t = 20. * self.np_random.uniform(low=0., high=1.)
         flag = [0, 1]
@@ -199,7 +179,6 @@
         init_v_y = self.expected_vs * np.tan(beta)
         init_r = self.np_random.normal(0, 0.3)
         obs = np.array([init_v_y, init_r, init_delta_y, init_delta_phi], dtype=np.float32)
->>>>>>> 7f1d6d4a
 
         for i in range(self.prediction_horizon - 1):
             ref_y = self.vehicle_dynamics.path.compute_path_y(t + (i + 1)/self.base_frequency, self.ref_num)
