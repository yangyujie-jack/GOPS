--- conflicted
+++ resolved
@@ -118,14 +118,6 @@
         act_dim = kwargs['act_dim']
         hidden_sizes = kwargs['hidden_sizes']
         self.mean = mlp([obs_dim + act_dim] + list(hidden_sizes) + [1],
-<<<<<<< HEAD
-                        get_activation_func(kwargs['hidden_activation']),
-                        get_activation_func(kwargs['output_activation']))
-
-        self.min_log_std = kwargs['min_log_std']
-        self.max_log_std = kwargs['max_log_std']
-        self.denominator = max(abs(self.min_log_std), self.max_log_std)
-=======
                      get_activation_func(kwargs['hidden_activation']),
                      get_activation_func(kwargs['output_activation']))
         # self.min_log_std = kwargs['min_log_std']
@@ -134,7 +126,6 @@
         self.register_buffer('min_log_std', torch.from_numpy(kwargs['min_log_std']))
         self.register_buffer('max_log_std', torch.from_numpy(kwargs['max_log_std']))
         self.register_buffer('denominator', max(abs(self.min_log_std), self.max_log_std))
->>>>>>> dfea0381
         self.log_std = mlp([obs_dim + act_dim] + list(hidden_sizes) + [1],
                            get_activation_func(kwargs['hidden_activation']),
                            get_activation_func(kwargs['output_activation']))
