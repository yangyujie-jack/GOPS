--- conflicted
+++ resolved
@@ -128,10 +128,7 @@
                 print('Iter = ', self.iteration)
                 add_scalars(alg_tb_dict, self.writer, step=self.iteration)
                 add_scalars(sampler_tb_dict, self.writer, step=self.iteration)
-<<<<<<< HEAD
-=======
 
->>>>>>> c28b1023
             # evaluate
             if self.iteration % self.eval_interval == 0:
                 # calculate total sample number
@@ -156,10 +153,7 @@
                 torch.save(self.networks.state_dict(),
                            self.save_folder + '/apprfunc/apprfunc_{}.pkl'.format(self.iteration))
 
-<<<<<<< HEAD
-=======
 
->>>>>>> c28b1023
     def train(self):
         while self.iteration < self.max_iteration:
             self.step()