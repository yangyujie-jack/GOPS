#  Copyright (c). All Rights Reserved.
#  General Optimal control Problem Solver (GOPS)
#  Intelligent Driving Lab(iDLab), Tsinghua University
#
#  Creator: iDLab
#  Description: Proximal Policy Optimization Algorithm (PPO)
#  Update: 2021-03-05, Yujie Yang: create PPO algorithm


__all__ = ["ApproxContainer", "PPO"]


from typing import Dict
import numpy as np
import torch
import torch.nn as nn
from torch.optim import Adam
import time
import warnings

from gops.create_pkg.create_apprfunc import create_apprfunc
from gops.utils.utils import get_apprfunc_dict
from gops.utils.tensorboard_tools import tb_tags


class ApproxContainer(nn.Module):
    def __init__(self, **kwargs):
        super().__init__()
        value_func_type = kwargs["value_func_type"]
        policy_func_type = kwargs["policy_func_type"]

        if kwargs["cnn_shared"]:  # todo:设置默认false
            feature_args = get_apprfunc_dict("feature", value_func_type, **kwargs)
            kwargs["feature_net"] = create_apprfunc(**feature_args)

<<<<<<< HEAD
        value_args = get_apprfunc_dict("value", value_func_type, **kwargs)
        self.value = create_apprfunc(**value_args)
        policy_args = get_apprfunc_dict("policy", policy_func_type, **kwargs)
=======
        policy_args = get_apprfunc_dict('policy', policy_func_type, **kwargs)
>>>>>>> 8749d77e
        self.policy = create_apprfunc(**policy_args)
        value_args = get_apprfunc_dict('value', value_func_type, **kwargs)
        self.value = create_apprfunc(**value_args)

    # create action_distributions
    def create_action_distributions(self, logits):
        return self.policy.get_act_dist(logits)

    def update(self, info: dict):
        value_weights = info["value_weights"]
        policy_weights = info["policy_weights"]

        for p, weight in zip(self.value.parameters(), value_weights):
            p.data = torch.from_numpy(weight)

        for p, weight in zip(self.policy.parameters(), policy_weights):
            p.data = torch.from_numpy(weight)


class PPO:
    def __init__(self, **kwargs):
        self.trainer_type = kwargs["trainer"]
        self.max_iteration = kwargs["max_iteration"]
        self.num_epoch = kwargs["num_epoch"]
        self.num_repeat = kwargs["num_repeat"]
        self.num_mini_batch = kwargs["num_mini_batch"]
        self.mini_batch_size = kwargs["mini_batch_size"]
        self.sample_batch_size = kwargs["sample_batch_size"]
        self.indices = np.arange(self.sample_batch_size)

        # Parameters for algorithm
        self.gamma = 0.99
        self.lamb = 0.95  # applied in GAE, making a compromise between bias & var
        self.clip = 0.2
        self.clip_now = self.clip
        self.EPS = 1e-8
        self.loss_coefficient_kl = 0.2
        self.loss_coefficient_value = 1.0
        self.loss_coefficient_entropy = 0.0

        self.schedule_adam = "none"
        self.schedule_clip = "none"
        self.advantage_norm = True
        self.loss_value_clip = True
        self.value_clip = 10.0
        self.loss_value_norm = False
        self.reward_scale = 1.0

        self.networks = ApproxContainer(**kwargs)
        self.learning_rate = kwargs["learning_rate"]
        self.approximate_optimizer = Adam(
            self.networks.parameters(), lr=self.learning_rate
        )
        self.use_gpu = kwargs["use_gpu"]
        if self.use_gpu:
            self.networks.value = self.networks.value.cuda()
            self.networks.policy = self.networks.policy.cuda()

    def set_parameters(self, param_dict):
        for key in param_dict:
            if hasattr(self, key):
                setattr(self, key, param_dict[key])
            else:
                warning_msg = "param '" + key + "'is not defined in algorithm!"
                warnings.warn(warning_msg)
        print("--------------------------------")
        print("| Proximal Policy Optimization |")
        print("| {:<16}".format("gamma") + " | " + "{:<9} |".format(self.gamma))
        print("| {:<16}".format("lambda") + " | " + "{:<9} |".format(self.lamb))
        print("| {:<16}".format("clip") + " | " + "{:<9} |".format(str(self.clip)))
        print(
            "| {:<16}".format("factor_value")
            + " | "
            + "{:<9} |".format(str(self.loss_coefficient_value))
        )
        print(
            "| {:<16}".format("factor_entropy")
            + " | "
            + "{:<9} |".format(str(self.loss_coefficient_entropy))
        )
        print(
            "| {:<16}".format("factor_kl")
            + " | "
            + "{:<9} |".format(str(self.loss_coefficient_kl))
        )
        print(
            "| {:<16}".format("schedule_adam")
            + " | "
            + "{:<9} |".format(self.schedule_adam)
        )
        print(
            "| {:<16}".format("schedule_clip")
            + " | "
            + "{:<9} |".format(self.schedule_clip)
        )
        print(
            "| {:<16}".format("advantage_norm")
            + " | "
            + "{:<9} |".format(str(self.advantage_norm))
        )
        print(
            "| {:<16}".format("loss_value_clip")
            + " | "
            + "{:<9} |".format(str(self.loss_value_clip))
        )
        print(
            "| {:<16}".format("loss_value_norm")
            + " | "
            + "{:<9} |".format(str(self.loss_value_norm))
        )
        print("--------------------------------")

    def get_parameters(self):
        params = dict()
        params["is_gpu"] = self.use_gpu
        params["gamma"] = self.gamma
        params["lamb"] = self.lamb
        params["clip"] = self.clip
        params["clip_now"] = self.clip_now
        params["EPS"] = self.EPS
        params["loss_coefficient_kl"] = self.loss_coefficient_kl
        params["loss_coefficient_value"] = self.loss_coefficient_value
        params["loss_coefficient_entropy"] = self.loss_coefficient_entropy

        params["schedule_adam"] = self.schedule_adam
        params["schedule_clip"] = self.schedule_clip
        params["advantage_norm"] = self.advantage_norm
        params["loss_value_clip"] = self.loss_value_clip
        params["value_clip"] = self.value_clip
        params["loss_value_norm"] = self.loss_value_norm

        return params

    def compute_gradient(self, data: Dict[str, torch.Tensor], iteration: int):
        start_time = time.perf_counter()
        data["rew"] = self.reward_scale * data["rew"]
        data_gae = self.__generalization_advantage_estimate(data)  # 1/10 of total time

        for _ in range(self.num_repeat):
            np.random.shuffle(self.indices)

            for n in range(self.num_mini_batch):
                mb_start = self.mini_batch_size * n
                mb_end = self.mini_batch_size * (n + 1)
                mb_indices = self.indices[mb_start:mb_end]
                mb_sample = {k: v[mb_indices] for k, v in data_gae.items()}
                (
                    loss_total,
                    loss_surrogate,
                    loss_value,
                    loss_entropy,
                    approximate_kl,
                    clip_fra,
                ) = self.__compute_loss(mb_sample, iteration)
                self.approximate_optimizer.zero_grad()
                loss_total.backward()
                self.approximate_optimizer.step()
                if self.schedule_adam == "linear":
                    decay_rate = 1 - (iteration / self.max_iteration)
                    assert decay_rate >= 0, "the decay_rate is less than 0!"
                    lr_now = self.learning_rate * decay_rate
                    # set learning rate
                    for g in self.approximate_optimizer.param_groups:
                        g["lr"] = lr_now

        value_weights = [
            p.detach().cpu().numpy() for p in self.networks.value.parameters()
        ]
        policy_weights = [
            p.detach().cpu().numpy() for p in self.networks.policy.parameters()
        ]

        end_time = time.perf_counter()

        tb_info = dict()
        # tb_info[tb_tags["loss_total"]] = loss_total.item()
        tb_info[tb_tags["loss_actor"]] = loss_surrogate.item()
        tb_info[tb_tags["loss_critic"]] = loss_value.item()
        # tb_info[tb_tags["loss_entropy"]] = loss_entropy.item()
        tb_info["Train/kl_divergence"] = approximate_kl.item()
        # tb_info[tb_tags["clip_fraction"]] = clip_fra.item()
        tb_info[tb_tags["alg_time"]] = (end_time - start_time) * 1000  # ms

        grad_info = dict()
        grad_info["value_weights"] = value_weights
        grad_info["policy_weights"] = policy_weights
        grad_info["iteration"] = iteration

        return grad_info, tb_info

    def __compute_loss(self, data: Dict[str, torch.Tensor], iteration: int):
        obs, act, rew, obs2 = data["obs"], data["act"], data["rew"], data["obs2"]
        mask, pro = data["mask"], data["pro"]
        returns, advantages, values = data["ret"], data["adv"], data["val"]
        logits = data["logits"]

        # name completion
        mb_observation = obs
        mb_action = act
        mb_old_log_pro = pro
        mb_old_logits = logits
        mb_old_act_dist = self.networks.create_action_distributions(mb_old_logits)
        mb_new_logits = self.networks.policy(mb_observation)
        mb_new_act_dist = self.networks.create_action_distributions(mb_new_logits)
        mb_new_log_pro = mb_new_act_dist.log_prob(mb_action)

        assert not advantages.requires_grad and not returns.requires_grad
        mb_return = returns.detach()
        mb_advantage = advantages.detach()
        mb_old_value = values
        mb_new_value = self.networks.value(mb_observation)

        # policy loss
        ratio = torch.exp(mb_new_log_pro - mb_old_log_pro)
        sur1 = ratio * mb_advantage
        sur2 = ratio.clamp(1 - self.clip_now, 1 + self.clip_now) * mb_advantage
        loss_surrogate = -torch.mean(torch.min(sur1, sur2))

        if (
            self.loss_value_clip
        ):  # reduce variability during critic training, but increase the loss_critic
            # unclipped value
            value_losses1 = torch.pow(mb_new_value - mb_return, 2)
            # clipped value
            mb_new_value_clipped = mb_old_value + (mb_new_value - mb_old_value).clamp(
                -self.value_clip, self.value_clip
            )
            value_losses2 = torch.pow(mb_new_value_clipped - mb_return, 2)
            # value loss
            value_losses = torch.max(value_losses1, value_losses2)
        else:
            value_losses = torch.pow(mb_new_value - mb_return, 2)
        if self.loss_value_norm:
            mb_return_6std = 6 * mb_return.std()
            loss_value = torch.mean(value_losses) / mb_return_6std
        else:
            loss_value = torch.mean(value_losses)

        # entropy loss
        loss_entropy = torch.mean(mb_new_act_dist.entropy())
        loss_kl = torch.mean(mb_old_act_dist.kl_divergence(mb_new_act_dist))
        clip_fraction = torch.mean(
            torch.gt(torch.abs(ratio - 1.0), self.clip_now).float()
        )

        # total loss
        loss_total = (
            loss_surrogate
            + self.loss_coefficient_kl * loss_kl
            + self.loss_coefficient_value * loss_value
            - self.loss_coefficient_entropy * loss_entropy
        )

        if self.schedule_clip == "linear":
            decay_rate = 1 - (iteration / self.max_iteration)
            assert decay_rate >= 0, "the decay_rate is less than 0!"
            self.clip_now = self.clip * decay_rate

        return (
            loss_total,
            loss_surrogate,
            loss_value,
            loss_entropy,
            loss_kl,
            clip_fraction,
        )

    @torch.no_grad()
    def __generalization_advantage_estimate(self, data: Dict[str, torch.Tensor]):
        if self.use_gpu:
            obs, act, rew, obs2, done = (
                data["obs"].cuda(),
                data["act"].cuda(),
                data["rew"].cuda(),
                data["obs2"].cuda(),
                data["done"].cuda(),
            )
            logp, time_limited = data["logp"].cuda(), data["time_limited"].cuda()
        else:
<<<<<<< HEAD
            obs, act, rew, obs2, done = (
                data["obs"],
                data["act"],
                data["rew"],
                data["obs2"],
                data["done"],
            )
            logp, time_limited = data["logp"], data["time_limited"]
        with torch.no_grad():
            pro = logp
            logits = self.networks.policy(obs)
            values = self.networks.value(obs)
            prev_value = self.networks.value(obs2[-1].unsqueeze(0))
=======
            obs, act, rew, obs2, done = data['obs'], data['act'], data['rew'], data['obs2'], data['done']
            logp, time_limited = data['logp'], data['time_limited']

        pro = logp
        logits = self.networks.policy(obs)
        values = self.networks.value(obs)
>>>>>>> 8749d77e

        mask = (~done.to(torch.bool) | time_limited.to(torch.bool)).to(
            torch.int
        )  # useless?
        deltas = torch.zeros_like(done)
        advantages = torch.zeros_like(done)

        prev_advantage = prev_value = 0
        for i in reversed(range(self.sample_batch_size)):
            # generalization advantage estimate, ref: https://arxiv.org/pdf/1506.02438.pdf
            if time_limited[i]:
                # Trajectory truncated, need bootstrap
                prev_value = self.networks.value(obs2[i].unsqueeze(0))
                prev_advantage = 0
            deltas[i] = rew[i] + self.gamma * prev_value * (1 - done[i]) - values[i]
            advantages[i] = deltas[i] + self.gamma * self.lamb * prev_advantage * (
                1 - done[i]
            )

            prev_value = values[i]
            prev_advantage = advantages[i]
        returns = advantages + values

        if self.advantage_norm:
<<<<<<< HEAD
            advantages = (advantages - advantages.mean()) / (
                advantages.std() + self.EPS
            )  # standardization

        return dict(
            obs=obs,
            act=act,
            rew=rew,
            obs2=obs2,
            logits=logits,
            mask=mask,
            pro=pro,
            ret=returns,
            adv=advantages,
            val=values,
        )
=======
            advantages = (advantages - advantages.mean()) / (advantages.std() + self.EPS)  # unbiased=True

        return dict(obs=obs, act=act, rew=rew, obs2=obs2, logits=logits,
                    mask=mask, pro=pro, ret=returns, adv=advantages, val=values)
>>>>>>> 8749d77e

    def load_state_dict(self, state_dict):
        self.networks.load_state_dict(state_dict)


if __name__ == "__main__":
    print("this is PPO algorithm!")
    print(torch.cuda.is_available())
    print(torch.cuda.device_count())<|MERGE_RESOLUTION|>--- conflicted
+++ resolved
@@ -33,13 +33,7 @@
             feature_args = get_apprfunc_dict("feature", value_func_type, **kwargs)
             kwargs["feature_net"] = create_apprfunc(**feature_args)
 
-<<<<<<< HEAD
-        value_args = get_apprfunc_dict("value", value_func_type, **kwargs)
-        self.value = create_apprfunc(**value_args)
-        policy_args = get_apprfunc_dict("policy", policy_func_type, **kwargs)
-=======
         policy_args = get_apprfunc_dict('policy', policy_func_type, **kwargs)
->>>>>>> 8749d77e
         self.policy = create_apprfunc(**policy_args)
         value_args = get_apprfunc_dict('value', value_func_type, **kwargs)
         self.value = create_apprfunc(**value_args)
@@ -319,7 +313,6 @@
             )
             logp, time_limited = data["logp"].cuda(), data["time_limited"].cuda()
         else:
-<<<<<<< HEAD
             obs, act, rew, obs2, done = (
                 data["obs"],
                 data["act"],
@@ -333,14 +326,6 @@
             logits = self.networks.policy(obs)
             values = self.networks.value(obs)
             prev_value = self.networks.value(obs2[-1].unsqueeze(0))
-=======
-            obs, act, rew, obs2, done = data['obs'], data['act'], data['rew'], data['obs2'], data['done']
-            logp, time_limited = data['logp'], data['time_limited']
-
-        pro = logp
-        logits = self.networks.policy(obs)
-        values = self.networks.value(obs)
->>>>>>> 8749d77e
 
         mask = (~done.to(torch.bool) | time_limited.to(torch.bool)).to(
             torch.int
@@ -365,7 +350,6 @@
         returns = advantages + values
 
         if self.advantage_norm:
-<<<<<<< HEAD
             advantages = (advantages - advantages.mean()) / (
                 advantages.std() + self.EPS
             )  # standardization
@@ -382,12 +366,6 @@
             adv=advantages,
             val=values,
         )
-=======
-            advantages = (advantages - advantages.mean()) / (advantages.std() + self.EPS)  # unbiased=True
-
-        return dict(obs=obs, act=act, rew=rew, obs2=obs2, logits=logits,
-                    mask=mask, pro=pro, ret=returns, adv=advantages, val=values)
->>>>>>> 8749d77e
 
     def load_state_dict(self, state_dict):
         self.networks.load_state_dict(state_dict)
